# Copyright 2019 The Scriptisto Authors
#
# Licensed under the Apache License, Version 2.0 (the "License");
# you may not use this file except in compliance with the License.
# You may obtain a copy of the License at
#
#      http://www.apache.org/licenses/LICENSE-2.0
#
# Unless required by applicable law or agreed to in writing, software
# distributed under the License is distributed on an "AS IS" BASIS,
# WITHOUT WARRANTIES OR CONDITIONS OF ANY KIND, either express or implied.
# See the License for the specific language governing permissions and
# limitations under the License.

[package]
name = "scriptisto"
<<<<<<< HEAD
version = "2.1.1"
edition = "2021"
=======
version = "2.2.0"
edition = "2018"
>>>>>>> 9f176742
license = "Apache-2.0"
description = "A language-agnostic \"shebang interpreter\" that enables you to write scripts in compiled languages."
repository = "https://github.com/igor-petruk/scriptisto"
readme = "README.md"
categories = ["development-tools::build-utils", "command-line-utilities"]
authors = [
    "Google LLC",
    "Igor Petruk",
]

[package.metadata.rpm.cargo]
target = "x86_64-unknown-linux-musl"
buildflags = ["--release"]

[package.metadata.rpm.targets]
scriptisto = { path = "/usr/bin/scriptisto" }

[dependencies]
<<<<<<< HEAD
dirs = '5.0'
=======
dirs = '5'
exec = '0.3'
>>>>>>> 9f176742
anyhow = '1'
include_dir = '0.7'
log = '0.4'
serde='1.0'
serde_derive='1.0'
serde_yaml='0.9'
md5="0.7"
prettytable-rs="0.10"
<<<<<<< HEAD
scrawl="2"
=======
users="0.11"
>>>>>>> 9f176742
walkdir="2"
number_prefix="0.4"
clap = { version = "4.5", features = ["derive"] }
errno = "0.3"
libc = "0.2.153"

[dependencies.env_logger]
default-features = false
version = '0'

[package.metadata.deb]
section = "utils"
assets = [
  ["target/release/scriptisto", "usr/bin/", "755"],
  ["LICENSE", "usr/share/doc/scriptisto/", "644"],
  ["README.md", "usr/share/doc/scriptisto/README", "644"],
  ["man/scriptisto.1", "usr/share/man/man1/scriptisto.1", "644"],
  ["man/scriptisto-build.1", "usr/share/man/man1/scriptisto-build.1", "644"],
  ["man/scriptisto-cache.1", "usr/share/man/man1/scriptisto-cache.1", "644"],
  ["man/scriptisto-cache-clean.1", "usr/share/man/man1/scriptisto-cache-clean.1", "644"],
  ["man/scriptisto-cache-get.1", "usr/share/man/man1/scriptisto-cache-get.1", "644"],
  ["man/scriptisto-cache-info.1", "usr/share/man/man1/scriptisto-cache-info.1", "644"],
  ["man/scriptisto-new.1", "usr/share/man/man1/scriptisto-new.1", "644"],
  ["man/scriptisto-template.1", "usr/share/man/man1/scriptisto-template.1", "644"],
  ["man/scriptisto-template-edit.1", "usr/share/man/man1/scriptisto-template-edit.1", "644"],
  ["man/scriptisto-template-import.1", "usr/share/man/man1/scriptisto-template-import.1", "644"],
  ["man/scriptisto-template-ls.1", "usr/share/man/man1/scriptisto-template-ls.1", "644"],
  ["man/scriptisto-template-rm.1", "usr/share/man/man1/scriptisto-template-rm.1", "644"],
]

[package.metadata.generate-rpm]
assets = [
  {source="target/release/scriptisto", dest="/usr/bin/",mode= "755"},
  {source="LICENSE", dest="/usr/share/doc/scriptisto/LICENSE", mode="644"},
  {source="README.md", dest="/usr/share/doc/scriptisto/README.md", mode="644"},
  {source="man/scriptisto.1", dest="/usr/share/man/man1/scriptisto.1", mode="644"},
  {source="man/scriptisto-build.1", dest="/usr/share/man/man1/scriptisto-build.1", mode="644"},
  {source="man/scriptisto-cache.1", dest="/usr/share/man/man1/scriptisto-cache.1", mode="644"},
  {source="man/scriptisto-cache-clean.1", dest="/usr/share/man/man1/scriptisto-cache-clean.1", mode="644"},
  {source="man/scriptisto-cache-get.1", dest="/usr/share/man/man1/scriptisto-cache-get.1", mode="644"},
  {source="man/scriptisto-cache-info.1", dest="/usr/share/man/man1/scriptisto-cache-info.1", mode="644"},
  {source="man/scriptisto-new.1", dest="/usr/share/man/man1/scriptisto-new.1", mode="644"},
  {source="man/scriptisto-template.1", dest="/usr/share/man/man1/scriptisto-template.1", mode="644"},
  {source="man/scriptisto-template-edit.1", dest="/usr/share/man/man1/scriptisto-template-edit.1", mode="644"},
  {source="man/scriptisto-template-import.1", dest="/usr/share/man/man1/scriptisto-template-import.1", mode="644"},
  {source="man/scriptisto-template-ls.1", dest="/usr/share/man/man1/scriptisto-template-ls.1", mode="644"},
  {source="man/scriptisto-template-rm.1", dest="/usr/share/man/man1/scriptisto-template-rm.1", mode="644"},
]

[profile.release]
strip = true
lto = true
opt-level = "z"
codegen-units = 1<|MERGE_RESOLUTION|>--- conflicted
+++ resolved
@@ -14,13 +14,8 @@
 
 [package]
 name = "scriptisto"
-<<<<<<< HEAD
-version = "2.1.1"
+version = "2.2.0"
 edition = "2021"
-=======
-version = "2.2.0"
-edition = "2018"
->>>>>>> 9f176742
 license = "Apache-2.0"
 description = "A language-agnostic \"shebang interpreter\" that enables you to write scripts in compiled languages."
 repository = "https://github.com/igor-petruk/scriptisto"
@@ -39,12 +34,8 @@
 scriptisto = { path = "/usr/bin/scriptisto" }
 
 [dependencies]
-<<<<<<< HEAD
-dirs = '5.0'
-=======
 dirs = '5'
 exec = '0.3'
->>>>>>> 9f176742
 anyhow = '1'
 include_dir = '0.7'
 log = '0.4'
@@ -53,11 +44,7 @@
 serde_yaml='0.9'
 md5="0.7"
 prettytable-rs="0.10"
-<<<<<<< HEAD
-scrawl="2"
-=======
 users="0.11"
->>>>>>> 9f176742
 walkdir="2"
 number_prefix="0.4"
 clap = { version = "4.5", features = ["derive"] }
