--- conflicted
+++ resolved
@@ -22,9 +22,8 @@
 use std::fs::File;
 use std::io::Write;
 use std::path::{Path, PathBuf};
-use scrawl::Contents;
-
-const TEMPLATES: Dir = include_dir!("$CARGO_MANIFEST_DIR/data/templates/");
+
+const TEMPLATES: Dir = include_dir!("./data/templates/");
 
 #[derive(Debug, PartialEq, Eq)]
 enum Source {
@@ -216,19 +215,8 @@
 }
 
 pub fn edit(initial_value: &str, filename: &str) -> Result<()> {
-<<<<<<< HEAD
-    let extension = filename_extension(filename);
-    let mut editor = scrawl::editor::new();
-    let editor = editor.ext(&extension);
-
-    let new_value = editor.open(Contents::FromString(&initial_value)).unwrap().to_string().unwrap();
-
-    if new_value.trim() == initial_value.trim() {
-        println!("No changes were made during editing.");
-=======
     if let Some(new_content) = editor::edit(filename, initial_value)? {
         write_template(filename, &new_content)?;
->>>>>>> 9f176742
     } else {
         println!("No changes were made during editing.");
     }
